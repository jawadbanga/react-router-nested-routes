--- conflicted
+++ resolved
@@ -1,12 +1,2 @@
-<<<<<<< HEAD
-export default function notTheRightReducer(state = 'default', action){
-  return state;
-}
-=======
 import {combineReducers} from 'redux';
-import petsReducer from './petsReducer';
-
-export default combineReducers({
-  pets: petsReducer
-});
->>>>>>> 71c2bc6c
+import petsReducer from './petsReducer';