--- conflicted
+++ resolved
@@ -164,14 +164,7 @@
     <div>
       <div className='col-md-4'>
         <ul>
-<<<<<<< HEAD
-          {movies.map( movie =>
-            <li key={movie.id}>
-              <Link to={`/movies/${movie.id}`}>{movie.title}</Link>
-            </li>)}
-=======
           {movies}
->>>>>>> 5cfc76e7
         </ul>
       </div>
     </div>
@@ -196,11 +189,6 @@
 }
 
 ...
-<<<<<<< HEAD
-
-export default connect(mapStateToProps, mapDispatchToProps)(MoviesPage);
-=======
->>>>>>> 5cfc76e7
 ```
 
 Now, any child components provided by __React Router__ will be rendered there. Remember, child components are defined by the nested structure of our routes under __Router__. Awesome! Refresh again - now we see our __MoviesShow__ component displayed at our dynamic route.
@@ -331,12 +319,8 @@
   </Provider>),
 document.getElementById('container'));
 ```
-<<<<<<< HEAD
+
 Note that we **must** define our `/movies/new` route first. Why? Because otherwise, the `/:id` route handler would catch it first and assessing `"new"` to be the id.
-=======
-
-Note that we **must** define our `/movies/new` route first. Why? Because otherwise, the `/:id` route handler would catch it first and assing `"new"` to be the id.
->>>>>>> 5cfc76e7
 
 Let's add a link to our Movies List to add a new movie.
 
@@ -354,14 +338,7 @@
       <div className='col-md-4'>
         <Link to="/movies/new">Add A Movie</Link>
         <ul>
-<<<<<<< HEAD
-        {movies.map( movie =>
-          <li key={movie.id}>
-            <Link to={`/movies/${movie.id}`}>{movie.title}</Link>
-          </li>)}
-=======
           {movies}
->>>>>>> 5cfc76e7
         </ul>
       </div>
     </div>
